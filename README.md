--- conflicted
+++ resolved
@@ -326,9 +326,61 @@
 series of Spark calls within reusable functions. And these are the building blocks of enterprise class systems which
 might be composed of such functions.
 
-<<<<<<< HEAD
-# Versions
-
+## Summary
+
+To sum up, this library consists of:
+
+- usage of the `Dataset` type as the main data representation,
+- the `Dataset.++` operator which is an alias to `Dataset.transform` method,
+- set of implicits which provide aliases to typical `Dataset` operations,
+- the `Function[T, U]` type which is an alias to Scala `Function1[Dataset[T], Dataset[U]]` type,
+- the `Function.+` composition operator which is an alias to Scala `Function1.andThen`,
+- set of methods producing typical Spark functions as one-liner aliases to Spark counterparts,
+- and finally the map pattern.
+
+In turn, the map pattern has the following features:
+
+- provides the contract or an interface to build the map function,
+- specifies `Input`, `Output` and `Params` containers for data, typically in the form of case class only or some
+  standard type,
+- no necessity to create any traits,
+- common API for creating the mapper function in the form of abstract `build` method,
+- standard `apply` method which returns the map function,
+- the `apply` method is type parameterized, but those types `[T, U]` do not have to be subclasses of `Input` and `Output`
+  respectively,
+- instead, the `apply` method uses a generic and functional interface to input and output records in the form of `getter` and
+  `constructor` functions.
+
+## Final word
+
+Concluding, this library is not about the API, which hardly brings anything new.
+
+Instead, it is about the thinking. The thinking about building enterprise class systems and their decomposition into
+smaller parts. Thinking about how to shape the small pieces of the system and then, how to glue them together.
+
+If we ask ourselves what is the biggest challenge of modern software engineering, it may turn out that this is
+a complexity, because the systems are big. So how we address this challenge? By decomposition the system into smaller
+parts and we model them via the `Function` type, which then might be composed back to constitute the whole application.
+
+## Versions
+
+|Version|Date      |Description                                            |
+|-------|----------|-------------------------------------------------------|
+|2.0.0  |2021-12-24|Remove FunctionTransformer, FX Types and trans function.  |
+|1.5.6  |2021-12-23|Update comments.                                       |
+|1.5.5  |2021-12-23|Update comments and refactor F1.+ method.              |
+|1.5.4  |2021-12-21|Refactor.                                              |
+|1.5.3  |2021-12-18|Simplify Function definition.                          |
+|1.5.2  |2021-12-18|Use Dataset.transform in composition methods.          |
+|1.5.1  |2021-12-15|Add more tests.                                        |
+|1.5.0  |2021-12-12|Add prototype of core types.                           |
+|1.4.1  |2021-12-11|Clean the code.                                        |
+|1.4.0  |2021-12-08|Update saving and loading of FunctionTransformer.      |
+|1.3.0  |2021-12-07|Replace FunctionTransformer with parameterized version.|
+|1.2.1  |2021-12-06|Amend FunctionTransformer to use extendable class.     |
+|1.2.0  |2021-12-05|Add integration with Spark ML.                         |
+|1.1.0  |2021-12-04|Add joins on Column and typed joins.                   |
+|1.0.0  |2021-11-28|First version.                                         |
 |Version|Date      |Description                                              |
 |-------|----------|---------------------------------------------------------|
 |2.0.0  |2021-12-24|Remove FunctionTransformer, FX Types and trans Function. |
@@ -345,61 +397,4 @@
 |1.2.1  |2021-12-06|Amend FunctionTransformer to use extendable class.       |
 |1.2.0  |2021-12-05|Add integration with Spark ML.                           |
 |1.1.0  |2021-12-04|Add joins on Column and typed joins.                     |
-|1.0.0  |2021-11-28|First version.                                           |
-=======
-## Summary
-
-To sum up, this library consists of:
-
-- usage of the `Dataset` type as the main data representation,
-- the `Dataset.++` operator which is an alias to `Dataset.transform` method,
-- set of implicits which provide aliases to typical `Dataset` operations,
-- the `Function[T, U]` type which is an alias to Scala `Function1[Dataset[T], Dataset[U]]` type,
-- the `Function.+` composition operator which is an alias to Scala `Function1.andThen`,
-- set of methods producing typical Spark functions as one-liner aliases to Spark counterparts,
-- and finally the map pattern.
-
-In turn, the map pattern has the following features:
-
-- provides the contract or an interface to build the map function,
-- specifies `Input`, `Output` and `Params` containers for data, typically in the form of case class only or some
-  standard type,
-- no necessity to create any traits,
-- common API for creating the mapper function in the form of abstract `build` method,
-- standard `apply` method which returns the map function,
-- the `apply` method is type parameterized, but those types `[T, U]` do not have to be subclasses of `Input` and `Output`
-  respectively,
-- instead, the `apply` method uses a generic and functional interface to input and output records in the form of `getter` and
-  `constructor` functions.
-
-## Final word
-
-Concluding, this library is not about the API, which hardly brings anything new.
-
-Instead, it is about the thinking. The thinking about building enterprise class systems and their decomposition into
-smaller parts. Thinking about how to shape the small pieces of the system and then, how to glue them together.
-
-If we ask ourselves what is the giggest challenge of modern software engineering, it may turn out that this is
-a complexity, bacouse the systems are big. So how we address this challenge? By decomposition the system into smaller
-parts and we model them via the `Function` type, which then might be composed back to constitute the whole application.
-
-## Versions
-
-|Version|Date      |Description                                            |
-|-------|----------|-------------------------------------------------------|
-|2.0.0  |2021-12-24|Remove FunctionTransformer, Types and trans function.  |
-|1.5.6  |2021-12-23|Update comments.                                       |
-|1.5.5  |2021-12-23|Update comments and refactor F1.+ method.              |
-|1.5.4  |2021-12-21|Refactor.                                              |
-|1.5.3  |2021-12-18|Simplify Function definition.                          |
-|1.5.2  |2021-12-18|Use Dataset.transform in composition methods.          |
-|1.5.1  |2021-12-15|Add more tests.                                        |
-|1.5.0  |2021-12-12|Add prototype of core types.                           |
-|1.4.1  |2021-12-11|Clean the code.                                        |
-|1.4.0  |2021-12-08|Update saving and loading of FunctionTransformer.      |
-|1.3.0  |2021-12-07|Replace FunctionTransformer with parameterized version.|
-|1.2.1  |2021-12-06|Amend FunctionTransformer to use extendable class.     |
-|1.2.0  |2021-12-05|Add integration with Spark ML.                         |
-|1.1.0  |2021-12-04|Add joins on Column and typed joins.                   |
-|1.0.0  |2021-11-28|First version.                                         |
->>>>>>> 4c4ad533
+|1.0.0  |2021-11-28|First version.                                           |